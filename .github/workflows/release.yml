--- conflicted
+++ resolved
@@ -31,14 +31,4 @@
     - name: Build package
       run: |
         python -m pip install build
-<<<<<<< HEAD
-        python -m build
-=======
-        python -m build
-
-    - name: Publish package to TestPyPI
-      uses: pypa/gh-action-pypi-publish@release/v1
-      with:
-          password: ${{ secrets.TEST_PYPI_API_TOKEN }}
-          repository-url: https://test.pypi.org/legacy/    
->>>>>>> 944ceec8
+        python -m build